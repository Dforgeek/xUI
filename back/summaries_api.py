from __future__ import annotations

import json
from datetime import datetime, timezone
from typing import Any, Dict, List, Optional

from fastapi import APIRouter, Depends, HTTPException, Query
from pydantic import BaseModel, Field

from sqlalchemy import select, func, and_
from sqlalchemy.ext.asyncio import AsyncSession

from main import (
    get_session,
    Survey, SurveyBatch, SurveyQuestion, Question,
    ReviewSummary, UserInfo
)
from sqlalchemy.dialects.postgresql import JSONB

v1 = APIRouter(prefix="/v1", tags=["Summaries"])

def _now() -> datetime:
    return datetime.now(timezone.utc)

# --------- Schemas ---------
class BatchProgressOut(BaseModel):
    batchId: int
    subject_user_id: int
    expectedRespondents: int
    responsesReceived: int
    deadlineISO: str
    allResponded: bool
    deadlinePassed: bool
    readyToSummarize: bool

class SummaryCreateIn(BaseModel):
    batch_id: int
    model_name: Optional[str] = None
    prompt_version: Optional[int] = None

class SummaryUpdateIn(BaseModel):
    status: Optional[str] = Field(None, description="queued|running|succeeded|failed")
    model_name: Optional[str] = None
    prompt_version: Optional[int] = None
    summary_text: Optional[str] = None
    stats: Optional[Dict[str, Any]] = None
    error: Optional[str] = None
    started_at: Optional[datetime] = None
    completed_at: Optional[datetime] = None

class SummaryOut(BaseModel):
    id: int
    batch_id: int
    subject_user_id: int
    status: str
    model_name: Optional[str] = None
    prompt_version: Optional[int] = None
    summary_text: Optional[str] = None
    stats: Optional[Dict[str, Any]] = None
    error: Optional[str] = None
    created_at: datetime
    updated_at: datetime
    started_at: Optional[datetime] = None
    completed_at: Optional[datetime] = None
    
    
class BatchListItem(BaseModel):
    id: int
    subject_user_id: int
    review_type: str
    title: Optional[str] = None
    createdAtISO: str
    deadlineISO: str
    expectedRespondents: int
    responsesReceived: int
    readyToSummarize: bool

# --------- Helpers ---------
async def _batch_progress(db: AsyncSession, batch_id: int) -> BatchProgressOut:
    batch = await db.scalar(select(SurveyBatch).where(SurveyBatch.id == batch_id))
    if not batch:
        raise HTTPException(404, "Batch not found")

    expected = int(batch.expected_respondents)
    table = ReviewSummary.metadata.tables.get("survey_response")  # -> Table | None
    select_from_obj = table if table is not None else Survey  # ORM сущность тоже ок


    # Use the raw survey_response table from metadata (defined in frontend_api)
    resp_table = ReviewSummary.__table__.metadata.tables.get("survey_response")
    if resp_table is None:
        # If you renamed the table, adjust the name here
        raise HTTPException(500, "survey_response table not found in metadata")

    # Count responses for surveys in this batch
    responses = await db.scalar(
        select(func.count())
<<<<<<< HEAD
        .select_from(select_from_obj)  # fallback
        .select_from(Survey)
        .join_from(Survey, select_from_obj, and_(False))  # no-op in PyCharm
    )
    # The above is just to placate static tools; real query below:
    responses = await db.scalar(
        select(func.count())
        .select_from(Survey)
        .join_from(Survey, ReviewSummary.__table__.metadata.tables["survey_response"],
                   Survey.id == ReviewSummary.__table__.metadata.tables["survey_response"].c.survey_id)
=======
        .select_from(resp_table)
        .join(Survey, Survey.id == resp_table.c.survey_id)
>>>>>>> 735b0332
        .where(Survey.batch_id == batch_id)
    )
    responses = int(responses or 0)

    now = datetime.now(timezone.utc)
    all_responded = responses >= expected
    deadline_passed = now > batch.deadline
    ready = all_responded or deadline_passed

    return BatchProgressOut(
        batchId=batch.id,
        subject_user_id=batch.subject_user_id,
        expectedRespondents=expected,
        responsesReceived=responses,
        deadlineISO=batch.deadline.astimezone(timezone.utc).isoformat().replace("+00:00", "Z"),
        allResponded=all_responded,
        deadlinePassed=deadline_passed,
        readyToSummarize=ready,
    )


async def _ensure_summary_row(db: AsyncSession, batch_id: int) -> ReviewSummary:
    existing = await db.scalar(select(ReviewSummary).where(ReviewSummary.batch_id == batch_id))
    if existing:
        return existing
    batch = await db.scalar(select(SurveyBatch).where(SurveyBatch.id == batch_id))
    if not batch:
        raise HTTPException(404, "Batch not found")
    rs = ReviewSummary(
        batch_id=batch_id,
        subject_user_id=batch.subject_user_id,
        status="queued",
        created_at=_now(),
        updated_at=_now(),
    )
    db.add(rs)
    await db.commit()
    await db.refresh(rs)
    return rs

# --------- Endpoints ---------
@v1.get("/batches/{batchId}/progress", response_model=BatchProgressOut)
async def get_batch_progress(batchId: int, db: AsyncSession = Depends(get_session)):
    return await _batch_progress(db, batchId)

@v1.get("/summaries", response_model=List[SummaryOut])
async def list_summaries(
    subject_user_id: Optional[int] = Query(None),
    batch_id: Optional[int] = Query(None),
    status: Optional[str] = Query(None),
    limit: int = Query(100, ge=1, le=1000),
    offset: int = Query(0, ge=0),
    db: AsyncSession = Depends(get_session),
):
    q = select(ReviewSummary).order_by(ReviewSummary.created_at.desc()).limit(limit).offset(offset)
    if subject_user_id is not None:
        q = q.where(ReviewSummary.subject_user_id == subject_user_id)
    if batch_id is not None:
        q = q.where(ReviewSummary.batch_id == batch_id)
    if status is not None:
        q = q.where(ReviewSummary.status == status)
    rows = (await db.execute(q)).scalars().all()
    return [SummaryOut(
        id=r.id, batch_id=r.batch_id, subject_user_id=r.subject_user_id, status=r.status,
        model_name=r.model_name, prompt_version=r.prompt_version, summary_text=r.summary_text,
        stats=r.stats, error=r.error, created_at=r.created_at, updated_at=r.updated_at,
        started_at=r.started_at, completed_at=r.completed_at
    ) for r in rows]

@v1.get("/summaries/{summaryId}", response_model=SummaryOut)
async def get_summary(summaryId: int, db: AsyncSession = Depends(get_session)):
    r = await db.scalar(select(ReviewSummary).where(ReviewSummary.id == summaryId))
    if not r:
        raise HTTPException(404, "Summary not found")
    return SummaryOut(
        id=r.id, batch_id=r.batch_id, subject_user_id=r.subject_user_id, status=r.status,
        model_name=r.model_name, prompt_version=r.prompt_version, summary_text=r.summary_text,
        stats=r.stats, error=r.error, created_at=r.created_at, updated_at=r.updated_at,
        started_at=r.started_at, completed_at=r.completed_at
    )

@v1.post("/summaries", response_model=SummaryOut, status_code=201)
async def create_summary(payload: SummaryCreateIn, db: AsyncSession = Depends(get_session)):
    prog = await _batch_progress(db, payload.batch_id)
    rs = await _ensure_summary_row(db, payload.batch_id)
    # Keep queued unless caller wants to immediately mark running; caller can PATCH
    if payload.model_name is not None: rs.model_name = payload.model_name
    if payload.prompt_version is not None: rs.prompt_version = payload.prompt_version
    rs.updated_at = _now()
    await db.commit(); await db.refresh(rs)
    return await get_summary(rs.id, db)

@v1.patch("/summaries/{summaryId}", response_model=SummaryOut)
async def update_summary(summaryId: int, payload: SummaryUpdateIn, db: AsyncSession = Depends(get_session)):
    rs = await db.scalar(select(ReviewSummary).where(ReviewSummary.id == summaryId))
    if not rs:
        raise HTTPException(404, "Summary not found")
    for k, v in payload.model_dump(exclude_unset=True).items():
        setattr(rs, k, v)
    rs.updated_at = _now()
    await db.commit(); await db.refresh(rs)
    return await get_summary(rs.id, db)

@v1.delete("/summaries/{summaryId}", status_code=204)
async def delete_summary(summaryId: int, db: AsyncSession = Depends(get_session)):
    rs = await db.scalar(select(ReviewSummary).where(ReviewSummary.id == summaryId))
    if not rs:
        raise HTTPException(404, "Summary not found")
    await db.delete(rs); await db.commit()
    return

@v1.get("/summaries/ready", response_model=List[SummaryOut])
async def list_ready_summaries(db: AsyncSession = Depends(get_session)):
    # Return batches that are ready (progress.readyToSummarize) and have a summary row in queued/running/absent
    batch_rows = (await db.execute(select(SurveyBatch.id))).scalars().all()
    out: List[SummaryOut] = []
    for bid in batch_rows:
        prog = await _batch_progress(db, bid)
        if not prog.readyToSummarize:
            continue
        rs = await db.scalar(select(ReviewSummary).where(ReviewSummary.batch_id == bid))
        if not rs:
            rs = await _ensure_summary_row(db, bid)
        if rs.status in ("queued", "running"):
            out.append(await get_summary(rs.id, db))
    return out

# -----------------------------
# Reference synchronous compute
# -----------------------------
class ComputeIn(BaseModel):
    batch_id: int
    model_name: Optional[str] = None
    prompt_version: Optional[int] = None

@v1.post("/summaries/compute", response_model=SummaryOut)
async def compute_summary(payload: ComputeIn, db: AsyncSession = Depends(get_session)):
    # Preconditions
    prog = await _batch_progress(db, payload.batch_id)
    if not prog.readyToSummarize:
        raise HTTPException(409, "Batch not ready to summarize")

    rs = await _ensure_summary_row(db, payload.batch_id)
    rs.status = "running"
    if payload.model_name: rs.model_name = payload.model_name
    if payload.prompt_version is not None: rs.prompt_version = payload.prompt_version
    rs.started_at = _now(); rs.updated_at = rs.started_at
    await db.commit(); await db.refresh(rs)

    # Aggregate answers across all surveys in the batch
    #  - avg rating per question_id
    #  - collect text answers
    surveys = (await db.execute(select(Survey.id).where(Survey.batch_id == payload.batch_id))).scalars().all()
    if not surveys:
        rs.status = "failed"; rs.error = "No surveys in batch"; rs.completed_at = _now(); rs.updated_at = rs.completed_at
        await db.commit(); await db.refresh(rs)
        return await get_summary(rs.id, db)

    # Fetch responses JSONB
    resp_table = ReviewSummary.__table__.metadata.tables["survey_response"]
    rows = (await db.execute(
        select(resp_table.c.answers)
        .where(resp_table.c.survey_id.in_(surveys))
    )).all()

    # Fetch questions (we need text by qid)
    q_rows = (await db.execute(
        select(Question.id, Question.question_text, Question.question_type, Question.answer_fields)
        .join(SurveyQuestion, SurveyQuestion.question_id == Question.id)
        .where(SurveyQuestion.survey_id.in_(surveys))
        .group_by(Question.id, Question.question_text, Question.question_type, Question.answer_fields)
        .order_by(Question.id)
    )).all()
    q_map = {qid: (qtext, qtype, afields) for (qid, qtext, qtype, afields) in q_rows}

    import statistics
    ratings: Dict[int, List[int]] = {}
    texts: Dict[int, List[str]] = {}

    for (answers,) in rows:
        if not answers: continue
        for k, v in answers.items():
            if not k.startswith("q"): continue
            try:
                qid = int(k[1:])
            except Exception:
                continue
            qmeta = q_map.get(qid)
            if not qmeta:
                continue
            _, qtype, _ = qmeta
            if qtype == 1:
                if isinstance(v, int):
                    ratings.setdefault(qid, []).append(v)
                elif isinstance(v, str) and v.isdigit():
                    ratings.setdefault(qid, []).append(int(v))
            else:
                if isinstance(v, str) and v.strip():
                    texts.setdefault(qid, []).append(v.strip())

    stats: Dict[str, Any] = {"per_question": {}}
    lines: List[str] = []
    for qid, (qtext, qtype, _) in q_map.items():
        entry: Dict[str, Any] = {"question_id": qid, "question": qtext, "type": qtype}
        if qtype == 1:
            vals = ratings.get(qid, [])
            if vals:
                entry["n"] = len(vals)
                entry["avg"] = round(sum(vals) / len(vals), 2)
                entry["median"] = statistics.median(vals)
                lines.append(f"- {qtext} — avg {entry['avg']} (n={entry['n']})")
            else:
                entry["n"] = 0
                lines.append(f"- {qtext} — no ratings")
        else:
            comms = texts.get(qid, [])
            entry["n"] = len(comms)
            if comms:
                sample = "; ".join(comms[:3])
                entry["sample"] = sample
                lines.append(f"- {qtext} — {len(comms)} comments (e.g., {sample})")
            else:
                lines.append(f"- {qtext} — no comments")
        stats["per_question"][str(qid)] = entry

    # Simple reference summary text (LLM can replace later)
    header = f"360° Summary for subject {prog.subject_user_id} (batch {prog.batchId})\n"
    header += f"Responses: {prog.responsesReceived}/{prog.expectedRespondents}; Deadline: {prog.deadlineISO}\n\n"
    summary_text = header + "\n".join(lines) if lines else header + "No data."

    rs.summary_text = summary_text
    rs.stats = stats
    rs.status = "succeeded"
    rs.completed_at = _now()
    rs.updated_at = rs.completed_at

    await db.commit(); await db.refresh(rs)
    return await get_summary(rs.id, db)


@v1.get("/batches", response_model=List[BatchListItem])
async def list_batches(
    subject_user_id: Optional[int] = Query(None),
    readyOnly: bool = Query(False, description="Return only batches ready to summarize"),
    limit: int = Query(100, ge=1, le=1000),
    offset: int = Query(0, ge=0),
    db: AsyncSession = Depends(get_session),
):
    # 1) load batches
    q = (
        select(SurveyBatch)
        .order_by(SurveyBatch.created_at.desc())
        .limit(limit)
        .offset(offset)
    )
    if subject_user_id is not None:
        q = q.where(SurveyBatch.subject_user_id == subject_user_id)

    batches: List[SurveyBatch] = (await db.execute(q)).scalars().all()
    if not batches:
        return []

    batch_ids = [b.id for b in batches]

    # 2) responses count per batch (via survey_response table without ORM class)
    resp_table = ReviewSummary.__table__.metadata.tables["survey_response"]
    counts_rows = (
        await db.execute(
            select(Survey.batch_id, func.count())
            .select_from(Survey)
            .join(resp_table, Survey.id == resp_table.c.survey_id)
            .where(Survey.batch_id.in_(batch_ids))
            .group_by(Survey.batch_id)
        )
    ).all()
    counts_map = {bid: int(cnt) for bid, cnt in counts_rows}

    # 3) build output
    now = datetime.now(timezone.utc)
    out: List[BatchListItem] = []
    for b in batches:
        responses = counts_map.get(b.id, 0)
        ready = (responses >= int(b.expected_respondents)) or (now > b.deadline)
        if readyOnly and not ready:
            continue

        out.append(
            BatchListItem(
                id=b.id,
                subject_user_id=b.subject_user_id,
                review_type=b.review_type,
                title=b.title,
                createdAtISO=b.created_at.astimezone(timezone.utc).isoformat().replace("+00:00", "Z"),
                deadlineISO=b.deadline.astimezone(timezone.utc).isoformat().replace("+00:00", "Z"),
                expectedRespondents=int(b.expected_respondents),
                responsesReceived=responses,
                readyToSummarize=ready,
            )
        )
    return out<|MERGE_RESOLUTION|>--- conflicted
+++ resolved
@@ -95,7 +95,6 @@
     # Count responses for surveys in this batch
     responses = await db.scalar(
         select(func.count())
-<<<<<<< HEAD
         .select_from(select_from_obj)  # fallback
         .select_from(Survey)
         .join_from(Survey, select_from_obj, and_(False))  # no-op in PyCharm
@@ -106,10 +105,6 @@
         .select_from(Survey)
         .join_from(Survey, ReviewSummary.__table__.metadata.tables["survey_response"],
                    Survey.id == ReviewSummary.__table__.metadata.tables["survey_response"].c.survey_id)
-=======
-        .select_from(resp_table)
-        .join(Survey, Survey.id == resp_table.c.survey_id)
->>>>>>> 735b0332
         .where(Survey.batch_id == batch_id)
     )
     responses = int(responses or 0)
